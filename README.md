--- conflicted
+++ resolved
@@ -120,17 +120,10 @@
 
 ## Compatibility matrix
 
-<<<<<<< HEAD
-|     Image           |    Codebase     |  Velero v0.10.0  | Velero v0.11.0 |
-|   ---------------   |  -------------  |   ----------------      |  --------------- |
-| ark-plugin:0.9.0-RC2    |     v0.9.x       |         ✓            |                    |
-| velero-plugin:ci       |     master    |                     |         ✓           |
-=======
 |     Image                |    Codebase     |  Velero v0.10.0  | Velero v0.11.0 | Velero v1.0.0-rc.1 |
 |   -------------------    |  ---------------|   ---------      |  --------------- |  -----------------  |
 | velero-plugin:0.9.0-RC2    |     v0.9.x    |         ✓        |                  |                     |
 | velero-plugin:0.9.0-RC3    |     v0.9.x    |                  |         ✓        |                     |
 | velero-plugin:ci           |     master    |                  |                  |         ✓           |
->>>>>>> 1e39cc2f
 
 Plugin images are available at quay.io and hub.docker.com.