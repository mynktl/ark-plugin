## Overview
<<<<<<< HEAD
[![Build Status](https://travis-ci.org/openebs/velero-plugin.svg?branch=master)](https://travis-ci.org/openebs/velero-plugin)
[![Go Report](https://goreportcard.com/badge/github.com/openebs/velero-plugin)](https://goreportcard.com/report/github.com/openebs/velero-plugin)

Heptio Velero is a utility to back up and restore your Kubernetes resource and persistent volumes.

To do backup/restore of OpenEBS CStor volumes through Velero utility, you need to install and configure
OpenEBS velero-plugin.

## Prerequisite for velero-plugin
Specific version of Heptio Velero needs to be installed as per the [compatibility matrix](#Compatibility-matrix) with OpenEBS versions.

For installation steps of Heptio Velero, visit https://heptio.github.io/velero.

For installation steps of OpenEBS, visit https://github.com/openebs/openebs/releases.

## Installation of velero-plugin
Run the following command to install OpenEBS velero-plugin

`velero plugin add openebs/velero-plugin:ci`

This command will add an init container to Velero deployment to install the OpenEBS velero-plugin.

## Taking backup of CStor volume data through the Velero
To take a backup of CStor volume through Velero, configure `VolumeSnapshotLocation` with provider `cstor-blockstore`. Sample yaml file for volumesnapshotlocation can be found at `example/06-volumesnapshotlocation.yaml`.
=======
[![Build Status](https://travis-ci.org/openebs/ark-plugin.svg?branch=master)](https://travis-ci.org/openebs/ark-plugin)
[![Go Report](https://goreportcard.com/badge/github.com/openebs/ark-plugin)](https://goreportcard.com/report/github.com/openebs/ark-plugin)

Heptio Ark is a utility to back up and restore your Kubernetes resource and persistent volumes.

To do backup/restore of OpenEBS CStor volumes through Ark utility, you need to install and configure
OpenEBS ark-plugin.

## Prerequisite for ark-plugin
Specific version of Heptio Ark needs to be installed as per the [compatibility matrix](#Compatibility-matrix) with OpenEBS versions.

For installation steps of Heptio Ark, visit https://heptio.github.io/velero.

For installation steps of OpenEBS, visit https://github.com/openebs/openebs/releases.

## Installation of ark-plugin
Run the following command to install OpenEBS ark-plugin

`ark plugin add openebs/ark-plugin:ci`

This command will add an init container to Ark deployment to install the OpenEBS ark-plugin.

## Taking backup of CStor volume data through the Ark
To take a backup of CStor volume through ark, configure `VolumeSnapshotLocation` with provider `cstor-blockstore`. Sample yaml file for volumesnapshotlocation can be found at `example/06-ark-volumesnapshotlocation.yaml`.
>>>>>>> 595b40b7

```
spec:
  provider: cstor-blockstore
  config:
    bucket: <YOUR_BUCKET>
    prefix: <PREFIX_FOR_BACKUP_NAME>
    provider: <GCP_OR_AWS>
    region: <AWS_REGION>
```

You can configure a backup storage location(`BackupStorageLocation`) in similar way. Currently, AWS and GCP are supported.


## Managing Backups
Once the volumesnapshot location is configured, you can create the backup/restore of your CStor persistent storage volume.

### Creating a backup
To back up data of all your applications in the default namespace, run the following command:

<<<<<<< HEAD
`velero backup create defaultbackup --include-namespaces=default --snapshot-volumes --volume-snapshot-locations=<SNAPSHOT_LOCATION>`

`SNAPSHOT_LOCATION` should be the same as you configured by using `example/06-volumesnapshotlocation.yaml`.

You can check the status of backup using the following command:

`velero backup get `
=======
`ark backup create defaultbackup --include-namespaces=default --snapshot-volumes --volume-snapshot-locations=<SNAPSHOT_LOCATION>`

`SNAPSHOT_LOCATION` should be the same as you configured by using `example/06-ark-volumesnapshotlocation.yaml`.

You can check the status of backup using the following command:

`ark backup get `
>>>>>>> 595b40b7

Above command will list out the all backups you created. Sample output of the above command is mentioned below :
```
NAME                STATUS      CREATED                         EXPIRES   STORAGE LOCATION   SELECTOR
defaultbackup       Completed   2019-05-09 17:08:41 +0530 IST   26d       gcp                <none>
```
Once the backup is completed you should see the backup marked as `Completed`.


### Creating a restore from backup
To restore data from backup, run the following command:

<<<<<<< HEAD
`velero restore create --from-backup backup_name --restore-volumes=true`
=======
`ark restore create --from-backup backup_name --restore-volumes=true`
>>>>>>> 595b40b7

With above command, plugin will create a CStor volume and the data from backup will be restored on this newly created volume.

Note: You need to mention `--restore-volumes=true` while doing a restore.

You can check the status of restore using the following command:

<<<<<<< HEAD
`velero restore get`
=======
`ark restore get`
>>>>>>> 595b40b7

Above command will list out the all restores you created. Sample output of the above command is mentioned below :
```
NAME                           BACKUP          STATUS      WARNINGS   ERRORS    CREATED                         SELECTOR
defaultbackup-20190513113453   defaultbackup   Completed   0          0         2019-05-13 11:34:55 +0530 IST   <none>
```
Once the restore is completed you should see the restore marked as `Completed`.


### Creating a scheduled backup (or incremental backup for CStor volume)
<<<<<<< HEAD
OpenEBS velero-plugin provides incremental backup support for CStor persistent volumes.
To create an incremental backup(or scheduled backup), run the following command:

`velero create schedule newschedule  --schedule="*/5 * * * *" --snapshot-volumes --include-namespaces=default --volume-snapshot-locations=<SNAPSHOT_LOCATION>`

`SNAPSHOT_LOCATION` should be the same as you configured by using `example/06-volumesnapshotlocation.yaml`.

You can check the status of scheduled using the following command:

`velero schedule get`
=======
OpenEBS ark-plugin provides incremental backup support for CStor persistent volumes.
To create an incremental backup(or scheduled backup), run the following command:

`ark create schedule newschedule  --schedule="*/5 * * * *" --snapshot-volumes --include-namespaces=default --volume-snapshot-locations=<SNAPSHOT_LOCATION>`

`SNAPSHOT_LOCATION` should be the same as you configured by using `example/06-ark-volumesnapshotlocation.yaml`.

You can check the status of scheduled using the following command:

`ark schedule get`
>>>>>>> 595b40b7

It will list all the schedule you created. Sample output of the above command is as below:
```
NAME            STATUS    CREATED                         SCHEDULE      BACKUP TTL   LAST BACKUP   SELECTOR
newschedule     Enabled   2019-05-13 15:15:39 +0530 IST   */5 * * * *   720h0m0s     2m ago        <none>
```

During the first backup iteration of a schedule, full data of the volume will be backed up. For later backup iterations of a schedule, only modified or new data from the previous iteration will be backed up.

### To restore from a schedule
Since backups taken are incremental for a schedule, order of restoring data is important. You need to restore data in the order of the backups created.

For example, below are the available backups for a schedule:
```
NAME                   STATUS      CREATED                         EXPIRES   STORAGE LOCATION   SELECTOR
sched-20190513104034   Completed   2019-05-13 16:10:34 +0530 IST   29d       gcp                <none>
sched-20190513103534   Completed   2019-05-13 16:05:34 +0530 IST   29d       gcp                <none>
sched-20190513103034   Completed   2019-05-13 16:00:34 +0530 IST   29d       gcp                <none>
```

Restore of data need to be done in following way:
```
<<<<<<< HEAD
velero restore create --from-backup sched-20190513103034 --restore-volumes=true
velero restore create --from-backup sched-20190513103534 --restore-volumes=true
velero restore create --from-backup sched-20190513104034 --restore-volumes=true
=======
ark restore create --from-backup sched-20190513103034 --restore-volumes=true
ark restore create --from-backup sched-20190513103534 --restore-volumes=true
ark restore create --from-backup sched-20190513104034 --restore-volumes=true
>>>>>>> 595b40b7
```

## Compatibility matrix

<<<<<<< HEAD
|     Image           |    Codebase     |  Heptio Velero v0.10.0  | Heptio Velero v0.11.0 |
|   ---------------   |  -------------  |   ----------------      |  --------------- |
| velero-plugin:0.9.0    |     0.9.0       |         ✓            |                    |
| velero-plugin:ci       |     master      |         ✓            |         ✓           |
=======
|     Image           |    Codebase     |  Heptio Ark v0.10.0  |
|   ---------------   |  -------------  |   ----------------   |
| ark-plugin:0.9.0    |     0.9.0       |         ✓            |
| ark-plugin:ci       |     master      |         ✓            |
>>>>>>> 595b40b7
<|MERGE_RESOLUTION|>--- conflicted
+++ resolved
@@ -1,5 +1,4 @@
 ## Overview
-<<<<<<< HEAD
 [![Build Status](https://travis-ci.org/openebs/velero-plugin.svg?branch=master)](https://travis-ci.org/openebs/velero-plugin)
 [![Go Report](https://goreportcard.com/badge/github.com/openebs/velero-plugin)](https://goreportcard.com/report/github.com/openebs/velero-plugin)
 
@@ -24,32 +23,6 @@
 
 ## Taking backup of CStor volume data through the Velero
 To take a backup of CStor volume through Velero, configure `VolumeSnapshotLocation` with provider `cstor-blockstore`. Sample yaml file for volumesnapshotlocation can be found at `example/06-volumesnapshotlocation.yaml`.
-=======
-[![Build Status](https://travis-ci.org/openebs/ark-plugin.svg?branch=master)](https://travis-ci.org/openebs/ark-plugin)
-[![Go Report](https://goreportcard.com/badge/github.com/openebs/ark-plugin)](https://goreportcard.com/report/github.com/openebs/ark-plugin)
-
-Heptio Ark is a utility to back up and restore your Kubernetes resource and persistent volumes.
-
-To do backup/restore of OpenEBS CStor volumes through Ark utility, you need to install and configure
-OpenEBS ark-plugin.
-
-## Prerequisite for ark-plugin
-Specific version of Heptio Ark needs to be installed as per the [compatibility matrix](#Compatibility-matrix) with OpenEBS versions.
-
-For installation steps of Heptio Ark, visit https://heptio.github.io/velero.
-
-For installation steps of OpenEBS, visit https://github.com/openebs/openebs/releases.
-
-## Installation of ark-plugin
-Run the following command to install OpenEBS ark-plugin
-
-`ark plugin add openebs/ark-plugin:ci`
-
-This command will add an init container to Ark deployment to install the OpenEBS ark-plugin.
-
-## Taking backup of CStor volume data through the Ark
-To take a backup of CStor volume through ark, configure `VolumeSnapshotLocation` with provider `cstor-blockstore`. Sample yaml file for volumesnapshotlocation can be found at `example/06-ark-volumesnapshotlocation.yaml`.
->>>>>>> 595b40b7
 
 ```
 spec:
@@ -70,7 +43,6 @@
 ### Creating a backup
 To back up data of all your applications in the default namespace, run the following command:
 
-<<<<<<< HEAD
 `velero backup create defaultbackup --include-namespaces=default --snapshot-volumes --volume-snapshot-locations=<SNAPSHOT_LOCATION>`
 
 `SNAPSHOT_LOCATION` should be the same as you configured by using `example/06-volumesnapshotlocation.yaml`.
@@ -78,15 +50,6 @@
 You can check the status of backup using the following command:
 
 `velero backup get `
-=======
-`ark backup create defaultbackup --include-namespaces=default --snapshot-volumes --volume-snapshot-locations=<SNAPSHOT_LOCATION>`
-
-`SNAPSHOT_LOCATION` should be the same as you configured by using `example/06-ark-volumesnapshotlocation.yaml`.
-
-You can check the status of backup using the following command:
-
-`ark backup get `
->>>>>>> 595b40b7
 
 Above command will list out the all backups you created. Sample output of the above command is mentioned below :
 ```
@@ -99,11 +62,7 @@
 ### Creating a restore from backup
 To restore data from backup, run the following command:
 
-<<<<<<< HEAD
 `velero restore create --from-backup backup_name --restore-volumes=true`
-=======
-`ark restore create --from-backup backup_name --restore-volumes=true`
->>>>>>> 595b40b7
 
 With above command, plugin will create a CStor volume and the data from backup will be restored on this newly created volume.
 
@@ -111,11 +70,7 @@
 
 You can check the status of restore using the following command:
 
-<<<<<<< HEAD
 `velero restore get`
-=======
-`ark restore get`
->>>>>>> 595b40b7
 
 Above command will list out the all restores you created. Sample output of the above command is mentioned below :
 ```
@@ -126,7 +81,6 @@
 
 
 ### Creating a scheduled backup (or incremental backup for CStor volume)
-<<<<<<< HEAD
 OpenEBS velero-plugin provides incremental backup support for CStor persistent volumes.
 To create an incremental backup(or scheduled backup), run the following command:
 
@@ -137,18 +91,6 @@
 You can check the status of scheduled using the following command:
 
 `velero schedule get`
-=======
-OpenEBS ark-plugin provides incremental backup support for CStor persistent volumes.
-To create an incremental backup(or scheduled backup), run the following command:
-
-`ark create schedule newschedule  --schedule="*/5 * * * *" --snapshot-volumes --include-namespaces=default --volume-snapshot-locations=<SNAPSHOT_LOCATION>`
-
-`SNAPSHOT_LOCATION` should be the same as you configured by using `example/06-ark-volumesnapshotlocation.yaml`.
-
-You can check the status of scheduled using the following command:
-
-`ark schedule get`
->>>>>>> 595b40b7
 
 It will list all the schedule you created. Sample output of the above command is as below:
 ```
@@ -171,27 +113,14 @@
 
 Restore of data need to be done in following way:
 ```
-<<<<<<< HEAD
 velero restore create --from-backup sched-20190513103034 --restore-volumes=true
 velero restore create --from-backup sched-20190513103534 --restore-volumes=true
 velero restore create --from-backup sched-20190513104034 --restore-volumes=true
-=======
-ark restore create --from-backup sched-20190513103034 --restore-volumes=true
-ark restore create --from-backup sched-20190513103534 --restore-volumes=true
-ark restore create --from-backup sched-20190513104034 --restore-volumes=true
->>>>>>> 595b40b7
 ```
 
 ## Compatibility matrix
 
-<<<<<<< HEAD
 |     Image           |    Codebase     |  Heptio Velero v0.10.0  | Heptio Velero v0.11.0 |
 |   ---------------   |  -------------  |   ----------------      |  --------------- |
-| velero-plugin:0.9.0    |     0.9.0       |         ✓            |                    |
-| velero-plugin:ci       |     master      |         ✓            |         ✓           |
-=======
-|     Image           |    Codebase     |  Heptio Ark v0.10.0  |
-|   ---------------   |  -------------  |   ----------------   |
-| ark-plugin:0.9.0    |     0.9.0       |         ✓            |
-| ark-plugin:ci       |     master      |         ✓            |
->>>>>>> 595b40b7
+| ark-plugin:0.9.0    |     0.9.0       |         ✓            |                    |
+| velero-plugin:ci       |     master      |         ✓            |         ✓           |